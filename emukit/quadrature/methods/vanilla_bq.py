# Copyright 2018 Amazon.com, Inc. or its affiliates. All Rights Reserved.
# SPDX-License-Identifier: Apache-2.0


import numpy as np
from typing import Tuple

from ...quadrature.interfaces.base_gp import IBaseGaussianProcess
from ...core.interfaces.models import IDifferentiable
from .warped_bq_model import WarpedBayesianQuadratureModel
from .warpings import IdentityWarping


class VanillaBayesianQuadrature(WarpedBayesianQuadratureModel, IDifferentiable):
    """Vanilla Bayesian quadrature.

    Vanilla Bayesian quadrature uses a Gaussian process as surrogate for the integrand.
    """

    def __init__(self, base_gp: IBaseGaussianProcess, X: np.ndarray, Y: np.ndarray):
        """
        :param base_gp: The underlying Gaussian process model.
        :param X: The initial locations of integrand evaluations, shape (num_points, input_dim).
        :param Y: The values of the integrand at X, shape (num_points, 1).
        """
        super(VanillaBayesianQuadrature, self).__init__(base_gp=base_gp, warping=IdentityWarping(), X=X, Y=Y)

    def predict_base(self, X_pred: np.ndarray) -> Tuple[np.ndarray, np.ndarray, np.ndarray, np.ndarray]:
        """Compute predictive means and variances of the warped GP as well as the base GP.

<<<<<<< HEAD
        :param X_pred: Locations at which to predict
        :returns: predictive mean and variances of warped GP, and predictive mean and variances of base-GP in that order
                  all shapes (n_points, 1).
=======
        :param X_pred: Locations at which to predict, shape (num_points, input_dim).
        :returns: Predictive mean and variances of warped GP, and predictive mean and variances of base-GP in that order
                  all shapes (num_points, 1).
>>>>>>> 64a2c85d
        """
        m, cov = self.base_gp.predict(X_pred)
        return m, cov, m, cov

    def predict_base_with_full_covariance(self, X_pred: np.ndarray) -> Tuple[np.ndarray, np.ndarray, np.ndarray,
                                                                             np.ndarray]:
        """Compute predictive means and covariance of the warped GP as well as the base GP.

<<<<<<< HEAD
        :param X_pred: Locations at which to predict, shape (n_points, input_dim)
        :returns: predictive mean and covariance of warped GP, predictive mean and covariance of base-GP in that order.
                  mean shapes both (n_points, 1) and covariance shapes both (n_points, n_points)
=======
        :param X_pred: Locations at which to predict, shape (num_points, input_dim)
        :returns: Predictive mean and covariance of warped GP, predictive mean and covariance of base-GP in that order.
                  mean shapes both (num_points, 1) and covariance shapes both (num_points, num_points)
>>>>>>> 64a2c85d
        """
        m, cov = self.base_gp.predict_with_full_covariance(X_pred)
        return m, cov, m, cov

    def integrate(self) -> Tuple[float, float]:
        """Compute an estimator of the integral as well as its variance.

        :returns: Estimator of integral and its variance.
        """
        kernel_mean_X = self.base_gp.kern.qK(self.X)
        integral_mean = np.dot(kernel_mean_X, self.base_gp.graminv_residual())[0, 0]
        integral_var = self.base_gp.kern.qKq() - (kernel_mean_X @ self.base_gp.solve_linear(kernel_mean_X.T))[0, 0]
        return integral_mean, integral_var

    def get_prediction_gradients(self, X: np.ndarray) -> Tuple:
        """Compute predictive gradients of mean and variance at given points.

        :param X: Points to compute gradients at, shape (num_points, input_dim).
        :returns: Tuple of gradients of mean and variance, shapes of both (num_points, input_dim).
        """
        # gradient of mean
        d_mean_dx = (self.base_gp.kern.dK_dx1(X, self.X) @ self.base_gp.graminv_residual())[:, :, 0].T

        # gradient of variance
        dKdiag_dx = self.base_gp.kern.dKdiag_dx(X)
        dKxX_dx1 = self.base_gp.kern.dK_dx1(X, self.X)
        graminv_KXx = self.base_gp.solve_linear(self.base_gp.kern.K(self.base_gp.X, X))
        d_var_dx = dKdiag_dx - 2. * (dKxX_dx1 * np.transpose(graminv_KXx)).sum(axis=2, keepdims=False)

        return d_mean_dx, d_var_dx.T

    def update_parameters(self, X: np.ndarray, Y: np.ndarray) -> None:
<<<<<<< HEAD
        """
        Update parameters of the model that are not being optimized. Use pass if no parameters need to be updated.

        :param X: observation locations, shape (num_points, dim)
        :param Y: values of observations, shape (num_points, 1)
=======
        """Update parameters of the model that are not being optimized. Use pass if no parameters need to be updated.

        :param X: Observation locations, shape (num_points, input_dim)
        :param Y: Integrand observations at X, shape (num_points, 1)
>>>>>>> 64a2c85d
        """
        pass<|MERGE_RESOLUTION|>--- conflicted
+++ resolved
@@ -28,15 +28,9 @@
     def predict_base(self, X_pred: np.ndarray) -> Tuple[np.ndarray, np.ndarray, np.ndarray, np.ndarray]:
         """Compute predictive means and variances of the warped GP as well as the base GP.
 
-<<<<<<< HEAD
-        :param X_pred: Locations at which to predict
-        :returns: predictive mean and variances of warped GP, and predictive mean and variances of base-GP in that order
-                  all shapes (n_points, 1).
-=======
         :param X_pred: Locations at which to predict, shape (num_points, input_dim).
         :returns: Predictive mean and variances of warped GP, and predictive mean and variances of base-GP in that order
                   all shapes (num_points, 1).
->>>>>>> 64a2c85d
         """
         m, cov = self.base_gp.predict(X_pred)
         return m, cov, m, cov
@@ -45,15 +39,9 @@
                                                                              np.ndarray]:
         """Compute predictive means and covariance of the warped GP as well as the base GP.
 
-<<<<<<< HEAD
-        :param X_pred: Locations at which to predict, shape (n_points, input_dim)
-        :returns: predictive mean and covariance of warped GP, predictive mean and covariance of base-GP in that order.
-                  mean shapes both (n_points, 1) and covariance shapes both (n_points, n_points)
-=======
         :param X_pred: Locations at which to predict, shape (num_points, input_dim)
         :returns: Predictive mean and covariance of warped GP, predictive mean and covariance of base-GP in that order.
                   mean shapes both (num_points, 1) and covariance shapes both (num_points, num_points)
->>>>>>> 64a2c85d
         """
         m, cov = self.base_gp.predict_with_full_covariance(X_pred)
         return m, cov, m, cov
@@ -86,17 +74,9 @@
         return d_mean_dx, d_var_dx.T
 
     def update_parameters(self, X: np.ndarray, Y: np.ndarray) -> None:
-<<<<<<< HEAD
-        """
-        Update parameters of the model that are not being optimized. Use pass if no parameters need to be updated.
-
-        :param X: observation locations, shape (num_points, dim)
-        :param Y: values of observations, shape (num_points, 1)
-=======
         """Update parameters of the model that are not being optimized. Use pass if no parameters need to be updated.
 
         :param X: Observation locations, shape (num_points, input_dim)
         :param Y: Integrand observations at X, shape (num_points, 1)
->>>>>>> 64a2c85d
         """
         pass