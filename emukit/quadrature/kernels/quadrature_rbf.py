--- conflicted
+++ resolved
@@ -44,18 +44,11 @@
         :param lengthscale_factor: positive multiplicative scaling of the lengthscale
         :returns: kernel mean at location x2, shape (1, N)
         """
-<<<<<<< HEAD
-        lengthscale = (self.lengthscale * lengthscale_factor)[0]
-        erf_lo = erf(self._scaled_vector_diff(self.lower_bounds, x2, lengthscale_factor))
-        erf_up = erf(self._scaled_vector_diff(self.upper_bounds, x2, lengthscale_factor))
-        kernel_mean = self.variance * (lengthscale * np.sqrt(np.pi / 2.) * (erf_up - erf_lo)).prod(axis=1)
-=======
         lower_bounds = self.integral_bounds.lower_bounds
         upper_bounds = self.integral_bounds.upper_bounds
         erf_lo = erf(self._scaled_vector_diff(lower_bounds, x2))
         erf_up = erf(self._scaled_vector_diff(upper_bounds, x2))
         kernel_mean = self.variance * (self.lengthscale * np.sqrt(np.pi / 2.) * (erf_up - erf_lo)).prod(axis=1)
->>>>>>> d8d87fca
 
         return kernel_mean.reshape(1, -1)
 
@@ -75,16 +68,10 @@
 
         :returns: double integrated kernel
         """
-<<<<<<< HEAD
-        lengthscale = (self.lengthscale * lengthscale_factor)[0]
-        prefac = self.variance * (2. * lengthscale**2)**self.input_dim
-        diff_bounds_scaled = self._scaled_vector_diff(self.upper_bounds, self.lower_bounds, lengthscale_factor)
-=======
         lower_bounds = self.integral_bounds.lower_bounds
         upper_bounds = self.integral_bounds.upper_bounds
         prefac = self.variance * (2. * self.lengthscale**2)**self.input_dim
         diff_bounds_scaled = self._scaled_vector_diff(upper_bounds, lower_bounds)
->>>>>>> d8d87fca
         exp_term = np.exp(-diff_bounds_scaled**2) - 1.
         erf_term = erf(diff_bounds_scaled) * diff_bounds_scaled * np.sqrt(np.pi)
 
