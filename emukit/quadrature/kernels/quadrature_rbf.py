# Copyright 2018 Amazon.com, Inc. or its affiliates. All Rights Reserved.
# SPDX-License-Identifier: Apache-2.0


import numpy as np
from scipy.special import erf
from typing import List, Tuple, Optional

from .quadrature_kernels import QuadratureKernel
from ...quadrature.interfaces.standard_kernels import IRBF
<<<<<<< HEAD
from ...quadrature.kernels.integration_measures import IntegrationMeasure, IsotropicGaussianMeasure, UniformMeasure
from ...quadrature.kernels.bounds import BoxBounds
=======
from ...quadrature.kernels.integration_measures import IsotropicGaussianMeasure, IntegrationMeasure
>>>>>>> fc385f08


class QuadratureRBF(QuadratureKernel):
    """
    Augments an RBF kernel with integrability

    Note 1: each standard kernel goes with a corresponding quadrature kernel, in this case the standard rbf kernel.
    Note 2: each child of this class implements a unique measure-integralBounds pair
    """

    def __init__(self, rbf_kernel: IRBF, integral_bounds: Optional[List[Tuple[float, float]]],
                 measure: Optional[IntegrationMeasure], variable_names: str= '') -> None:
        """
        :param rbf_kernel: standard emukit rbf-kernel
        :param integral_bounds: defines the domain of the integral. List of D tuples, where D is the dimensionality
        of the integral and the tuples contain the lower and upper bounds of the integral
        i.e., [(lb_1, ub_1), (lb_2, ub_2), ..., (lb_D, ub_D)]. None for infinite bounds
        :param measure: an integration measure. None means the standard Lebesgue measure is used.
        :param variable_names: the (variable) name(s) of the integral
        """

        super().__init__(kern=rbf_kernel, integral_bounds=integral_bounds, measure=measure, variable_names=variable_names)

    @property
    def lengthscale(self):
        return self.kern.lengthscale

    @property
    def variance(self):
        return self.kern.variance

    def qK(self, x2: np.ndarray) -> np.ndarray:
        """
        RBF kernel with the first component integrated out aka. kernel mean

        :param x2: remaining argument of the once integrated kernel, shape (n_point N, input_dim)
        :returns: kernel mean at location x2, shape (1, N)
        """
        raise NotImplementedError

    def Kq(self, x1: np.ndarray) -> np.ndarray:
        """
        RBF kernel with the second component integrated out aka. kernel mean

        :param x1: remaining argument of the once integrated kernel, shape (n_point N, input_dim)
        :returns: kernel mean at location x1, shape (N, 1)
        """
        return self.qK(x1).T

    def qKq(self) -> np.float:
        """
        RBF kernel integrated over both arguments x1 and x2

        :returns: double integrated kernel
        """
        raise NotImplementedError

    def dqK_dx(self, x2: np.ndarray) -> np.ndarray:
        """
        gradient of the kernel mean (integrated in first argument) evaluated at x2
        :param x2: points at which to evaluate, shape (n_point N, input_dim)
        :return: the gradient with shape (input_dim, N)
        """
        raise NotImplementedError

    def dKq_dx(self, x1: np.ndarray) -> np.ndarray:
        """
        gradient of the kernel mean (integrated in second argument) evaluated at x1
        :param x1: points at which to evaluate, shape (n_point N, input_dim)
        :return: the gradient with shape (N, input_dim)
        """
        return self.dqK_dx(x1).T

    # rbf-kernel specific helper
    def _scaled_vector_diff(self, v1: np.ndarray, v2: np.ndarray, scale: float=None) -> np.ndarray:
        """
        Scaled element-wise vector difference between vectors v1 and v2

        .. math::
            \frac{v_1 - v_2}{\lambda \sqrt{2}}

        name mapping:
            \lambda: self.kern.lengthscale

        :param v1: first vector
        :param v2: second vector, must have same second dimensions as v1
        :param scale: the scale, default is the lengthscale of the kernel
        :return: scaled difference between v1 and v2, np.ndarray with unchanged dimensions

        """
        if scale is None:
            scale = self.lengthscale
        return (v1 - v2) / (scale * np.sqrt(2))


class QuadratureRBFLebesgueMeasure(QuadratureRBF):
    """
    And RBF kernel with integrability over the standard Lebesgue measure. Can only be used with finite integral bounds.

    Note that each standard kernel goes with a corresponding quadrature kernel, in this case standard rbf kernel.
    """

    def __init__(self, rbf_kernel: IRBF, integral_bounds: List[Tuple[float, float]], variable_names: str= '') -> None:
        """
        :param rbf_kernel: standard emukit rbf-kernel
        :param integral_bounds: defines the domain of the integral. List of D tuples, where D is the dimensionality
        of the integral and the tuples contain the lower and upper bounds of the integral
        i.e., [(lb_1, ub_1), (lb_2, ub_2), ..., (lb_D, ub_D)]
        :param variable_names: the (variable) name(s) of the integral
        """
        super().__init__(rbf_kernel=rbf_kernel, integral_bounds=integral_bounds, measure=None,
                         variable_names=variable_names)

    def qK(self, x2: np.ndarray) -> np.ndarray:
        """
        RBF kernel with the first component integrated out aka. kernel mean

        :param x2: remaining argument of the once integrated kernel, shape (n_point N, input_dim)
        :returns: kernel mean at location x2, shape (1, N)
        """
        lower_bounds = self.integral_bounds.lower_bounds
        upper_bounds = self.integral_bounds.upper_bounds
        erf_lo = erf(self._scaled_vector_diff(lower_bounds, x2))
        erf_up = erf(self._scaled_vector_diff(upper_bounds, x2))
        kernel_mean = self.variance * (self.lengthscale * np.sqrt(np.pi / 2.) * (erf_up - erf_lo)).prod(axis=1)

        return kernel_mean.reshape(1, -1)

    def qKq(self) -> np.float:
        """
        RBF kernel integrated over both arguments x1 and x2

        :returns: double integrated kernel
        """
        lower_bounds = self.integral_bounds.lower_bounds
        upper_bounds = self.integral_bounds.upper_bounds
        prefac = self.variance * (2. * self.lengthscale**2)**self.input_dim
        diff_bounds_scaled = self._scaled_vector_diff(upper_bounds, lower_bounds)
        exp_term = np.exp(-diff_bounds_scaled**2) - 1.
        erf_term = erf(diff_bounds_scaled) * diff_bounds_scaled * np.sqrt(np.pi)

        return np.float(prefac * (exp_term + erf_term).prod())

    def dqK_dx(self, x2: np.ndarray) -> np.ndarray:
        """
        gradient of the kernel mean (integrated in first argument) evaluated at x2
        :param x2: points at which to evaluate, shape (n_point N, input_dim)
        :return: the gradient with shape (input_dim, N)
        """
        lower_bounds = self.integral_bounds.lower_bounds
        upper_bounds = self.integral_bounds.upper_bounds
        exp_lo = np.exp(- self._scaled_vector_diff(x2, lower_bounds) ** 2)
        exp_up = np.exp(- self._scaled_vector_diff(x2, upper_bounds) ** 2)
        erf_lo = erf(self._scaled_vector_diff(lower_bounds, x2))
        erf_up = erf(self._scaled_vector_diff(upper_bounds, x2))

        fraction = ((exp_lo - exp_up) / (self.lengthscale * np.sqrt(np.pi / 2.) * (erf_up - erf_lo))).T

        return self.qK(x2) * fraction


class QuadratureRBFIsoGaussMeasure(QuadratureRBF):
    """
    Augments an RBF kernel with integrability

    Note that each standard kernel goes with a corresponding quadrature kernel, in this case standard rbf kernel.
    """

    def __init__(self, rbf_kernel: IRBF, measure: IsotropicGaussianMeasure, variable_names: str= '') -> None:
        """
        :param rbf_kernel: standard emukit rbf-kernel
        :param measure: a Gaussian measure
        :param variable_names: the (variable) name(s) of the integral
        """
        super().__init__(rbf_kernel=rbf_kernel, integral_bounds=None, measure=measure, variable_names=variable_names)

    def qK(self, x2: np.ndarray) -> np.ndarray:
        """
        RBF kernel with the first component integrated out aka. kernel mean

        :param x2: remaining argument of the once integrated kernel, shape (n_point N, input_dim)
        :returns: kernel mean at location x2, shape (1, N)
        """
        det_factor = (self.measure.variance / self.lengthscale ** 2 + 1) ** (self.input_dim / 2)
        scale = np.sqrt(self.lengthscale ** 2 + self.measure.variance)
        scaled_vector_diff = self._scaled_vector_diff(x2, self.measure.mean, scale)
        kernel_mean = (self.variance / det_factor) * np.exp(- np.sum(scaled_vector_diff ** 2, axis=1))
        return kernel_mean.reshape(1, -1)

    def qKq(self) -> np.float:
        """
        RBF kernel integrated over both arguments x1 and x2

        :returns: double integrated kernel
        """
        factor = (2 * self.measure.variance / self.lengthscale ** 2 + 1) ** (self.input_dim / 2)
        result = self.variance / factor
        return np.float(result)
<<<<<<< HEAD

    def dqK_dx(self, x2: np.ndarray) -> np.ndarray:
        """
        gradient of the kernel mean (integrated in first argument) evaluated at x2

        :param x2: points at which to evaluate, shape (n_point N, input_dim)
        :return: the gradient with shape (input_dim, N)
        """
        qK_x = self.qK(x2)
        factor = 1. / (self.lengthscale ** 2 + self.measure.variance)
        return - (qK_x * factor) * (x2 - self.measure.mean).T


class QuadratureRBFUniformMeasure(QuadratureRBF):
    """
    And RBF kernel with integrability over a uniform measure. Can only be used with finite and infinite integral bounds.

    Note that each standard kernel goes with a corresponding quadrature kernel, in this case QuadratureRBF
    """

    def __init__(self, rbf_kernel: IRBF, integral_bounds: Optional[List[Tuple[float, float]]],
                 measure=UniformMeasure, variable_names: str= ''):
        """
        :param rbf_kernel: standard emukit rbf-kernel
        :param integral_bounds: defines the domain of the integral. List of D tuples, where D is the dimensionality
        of the integral and the tuples contain the lower and upper bounds of the integral
        i.e., [(lb_1, ub_1), (lb_2, ub_2), ..., (lb_D, ub_D)]. None means infinite bounds.
        :param measure: A D-dimensional uniform measure
        :param variable_names: the (variable) name(s) of the integral
        """
        super().__init__(rbf_kernel=rbf_kernel, integral_bounds=integral_bounds, measure=measure,
                         variable_names=variable_names)

        # construct bounds that are used in the computation of the kernel integrals. The lower bounds are the max of
        # the lower bounds of integral and measure. The upper bounds are the min of the upper bounds of integral and
        # measure.
        if integral_bounds is None:
            bounds = measure.get_box()
        else:
            bounds = [(max(ib[0], mb[0]), min(ib[1], mb[1])) for (ib, mb) in zip(integral_bounds, measure.get_box())]

        # checks if lower bounds are smaller than upper bounds.
        for (lb_d, ub_d) in bounds:
            if lb_d >= ub_d:
                raise ValueError("Upper bound of relevant integration domain must be larger than lower bound. Found a "
                                 "pair containing ({}, {}).".format(lb_d, ub_d))
        self._bounds_list_for_kernel_integrals = bounds
        self.reasonable_box_bounds = BoxBounds(name=variable_names, bounds=bounds)

    def qK(self, x2: np.ndarray) -> np.ndarray:
        """
        RBF kernel with the first component integrated out aka. kernel mean

        :param x2: remaining argument of the once integrated kernel, shape (n_point N, input_dim)
        :returns: kernel mean at location x2, shape (1, N)
        """
        lower_bounds = np.array([b[0] for b in self._bounds_list_for_kernel_integrals])
        upper_bounds = np.array([b[1] for b in self._bounds_list_for_kernel_integrals])
        erf_lo = erf(self._scaled_vector_diff(lower_bounds, x2))
        erf_up = erf(self._scaled_vector_diff(upper_bounds, x2))
        kernel_mean = self.variance * (self.lengthscale * np.sqrt(np.pi / 2.) * (erf_up - erf_lo)).prod(axis=1)

        return kernel_mean.reshape(1, -1) * self.measure.density

    def qKq(self) -> np.float:
        """
        RBF kernel integrated over both arguments x1 and x2

        :returns: double integrated kernel
        """
        lower_bounds = np.array([b[0] for b in self._bounds_list_for_kernel_integrals])
        upper_bounds = np.array([b[1] for b in self._bounds_list_for_kernel_integrals])
        prefac = self.variance * (2. * self.lengthscale**2)**self.input_dim
        diff_bounds_scaled = self._scaled_vector_diff(upper_bounds, lower_bounds)
        exp_term = np.exp(-diff_bounds_scaled**2) - 1.
        erf_term = erf(diff_bounds_scaled) * diff_bounds_scaled * np.sqrt(np.pi)

        return float(prefac * (exp_term + erf_term).prod()) * self.measure.density ** 2

    def dqK_dx(self, x2: np.ndarray) -> np.ndarray:
        """
        gradient of the kernel mean (integrated in first argument) evaluated at x2
        :param x2: points at which to evaluate, shape (n_point N, input_dim)
        :return: the gradient with shape (input_dim, N)
        """
        lower_bounds = np.array([b[0] for b in self._bounds_list_for_kernel_integrals])
        upper_bounds = np.array([b[1] for b in self._bounds_list_for_kernel_integrals])
        exp_lo = np.exp(- self._scaled_vector_diff(x2, lower_bounds) ** 2)
        exp_up = np.exp(- self._scaled_vector_diff(x2, upper_bounds) ** 2)
        erf_lo = erf(self._scaled_vector_diff(lower_bounds, x2))
        erf_up = erf(self._scaled_vector_diff(upper_bounds, x2))

        fraction = ((exp_lo - exp_up) / (self.lengthscale * np.sqrt(np.pi / 2.) * (erf_up - erf_lo))).T

        return (self.qK(x2) * fraction) * self.measure.density
=======

    def dqK_dx(self, x2: np.ndarray) -> np.ndarray:
        """
        gradient of the kernel mean (integrated in first argument) evaluated at x2

        :param x2: points at which to evaluate, shape (n_point N, input_dim)
        :return: the gradient with shape (input_dim, N)
        """
        qK_x = self.qK(x2)
        factor = 1. / (self.lengthscale ** 2 + self.measure.variance)
        return - (qK_x * factor) * (x2 - self.measure.mean).T
>>>>>>> fc385f08
<|MERGE_RESOLUTION|>--- conflicted
+++ resolved
@@ -8,12 +8,8 @@
 
 from .quadrature_kernels import QuadratureKernel
 from ...quadrature.interfaces.standard_kernels import IRBF
-<<<<<<< HEAD
 from ...quadrature.kernels.integration_measures import IntegrationMeasure, IsotropicGaussianMeasure, UniformMeasure
 from ...quadrature.kernels.bounds import BoxBounds
-=======
-from ...quadrature.kernels.integration_measures import IsotropicGaussianMeasure, IntegrationMeasure
->>>>>>> fc385f08
 
 
 class QuadratureRBF(QuadratureKernel):
@@ -212,7 +208,6 @@
         factor = (2 * self.measure.variance / self.lengthscale ** 2 + 1) ** (self.input_dim / 2)
         result = self.variance / factor
         return np.float(result)
-<<<<<<< HEAD
 
     def dqK_dx(self, x2: np.ndarray) -> np.ndarray:
         """
@@ -308,16 +303,3 @@
         fraction = ((exp_lo - exp_up) / (self.lengthscale * np.sqrt(np.pi / 2.) * (erf_up - erf_lo))).T
 
         return (self.qK(x2) * fraction) * self.measure.density
-=======
-
-    def dqK_dx(self, x2: np.ndarray) -> np.ndarray:
-        """
-        gradient of the kernel mean (integrated in first argument) evaluated at x2
-
-        :param x2: points at which to evaluate, shape (n_point N, input_dim)
-        :return: the gradient with shape (input_dim, N)
-        """
-        qK_x = self.qK(x2)
-        factor = 1. / (self.lengthscale ** 2 + self.measure.variance)
-        return - (qK_x * factor) * (x2 - self.measure.mean).T
->>>>>>> fc385f08
