# Copyright 2018 Amazon.com, Inc. or its affiliates. All Rights Reserved.
# SPDX-License-Identifier: Apache-2.0


import numpy as np
from scipy.special import erf
from typing import List, Tuple, Optional

from .quadrature_kernels import QuadratureKernel
from ...quadrature.interfaces.standard_kernels import IRBF
from ...quadrature.kernels.integration_measures import IntegrationMeasure, IsotropicGaussianMeasure, UniformMeasure
from ...quadrature.kernels.bounds import BoxBounds


class QuadratureRBF(QuadratureKernel):
    """
    Augments an RBF kernel with integrability

    Note 1: each standard kernel goes with a corresponding quadrature kernel, in this case the standard rbf kernel.
    Note 2: each child of this class implements a unique measure-integralBounds pair
    """

    def __init__(self, rbf_kernel: IRBF, integral_bounds: Optional[List[Tuple[float, float]]],
                 measure: Optional[IntegrationMeasure], variable_names: str='') -> None:
        """
        :param rbf_kernel: standard emukit rbf-kernel
        :param integral_bounds: defines the domain of the integral. List of D tuples, where D is the dimensionality
        of the integral and the tuples contain the lower and upper bounds of the integral
        i.e., [(lb_1, ub_1), (lb_2, ub_2), ..., (lb_D, ub_D)]. None for infinite bounds
        :param measure: an integration measure. None means the standard Lebesgue measure is used.
        :param variable_names: the (variable) name(s) of the integral
        """

        super().__init__(kern=rbf_kernel, integral_bounds=integral_bounds, measure=measure, variable_names=variable_names)

    @property
    def lengthscale(self):
        return self.kern.lengthscale

    @property
    def variance(self):
        return self.kern.variance

    def qK(self, x2: np.ndarray) -> np.ndarray:
        """
        RBF kernel with the first component integrated out aka kernel mean

        :param x2: remaining argument of the once integrated kernel, shape (n_point N, input_dim)
        :returns: kernel mean at location x2, shape (1, N)
        """
        raise NotImplementedError

    def Kq(self, x1: np.ndarray) -> np.ndarray:
        """
        RBF kernel with the second component integrated out aka kernel mean

        :param x1: remaining argument of the once integrated kernel, shape (n_point N, input_dim)
        :returns: kernel mean at location x1, shape (N, 1)
        """
        return self.qK(x1).T

    def qKq(self) -> float:
        """
        RBF kernel integrated over both arguments x1 and x2

        :returns: double integrated kernel
        """
        raise NotImplementedError

    def dqK_dx(self, x2: np.ndarray) -> np.ndarray:
        """
        gradient of the kernel mean (integrated in first argument) evaluated at x2
        :param x2: points at which to evaluate, shape (n_point N, input_dim)
        :return: the gradient with shape (input_dim, N)
        """
        raise NotImplementedError

    def dKq_dx(self, x1: np.ndarray) -> np.ndarray:
        """
        gradient of the kernel mean (integrated in second argument) evaluated at x1
        :param x1: points at which to evaluate, shape (n_point N, input_dim)
        :return: the gradient with shape (N, input_dim)
        """
        return self.dqK_dx(x1).T

    # rbf-kernel specific helper
    def _scaled_vector_diff(self, v1: np.ndarray, v2: np.ndarray, scale: float=None) -> np.ndarray:
        """
        Scaled element-wise vector difference between vectors v1 and v2

        .. math::
            \frac{v_1 - v_2}{\lambda \sqrt{2}}

        name mapping:
            \lambda: self.kern.lengthscale

        :param v1: first vector
        :param v2: second vector, must have same second dimensions as v1
        :param scale: the scale, default is the lengthscale of the kernel
        :return: scaled difference between v1 and v2, np.ndarray with unchanged dimensions

        """
        if scale is None:
            scale = self.lengthscale
        return (v1 - v2) / (scale * np.sqrt(2))


class QuadratureRBFLebesgueMeasure(QuadratureRBF):
    """
    And RBF kernel with integrability over the standard Lebesgue measure. Can only be used with finite integral bounds.

    Note that each standard kernel goes with a corresponding quadrature kernel, in this case standard rbf kernel.
    """

    def __init__(self, rbf_kernel: IRBF, integral_bounds: List[Tuple[float, float]], variable_names: str='') -> None:
        """
        :param rbf_kernel: standard emukit rbf-kernel
        :param integral_bounds: defines the domain of the integral. List of D tuples, where D is the dimensionality
        of the integral and the tuples contain the lower and upper bounds of the integral
        i.e., [(lb_1, ub_1), (lb_2, ub_2), ..., (lb_D, ub_D)]
        :param variable_names: the (variable) name(s) of the integral
        """
        super().__init__(rbf_kernel=rbf_kernel, integral_bounds=integral_bounds, measure=None,
                         variable_names=variable_names)

    def qK(self, x2: np.ndarray) -> np.ndarray:
        """
        RBF kernel with the first component integrated out aka kernel mean

        :param x2: remaining argument of the once integrated kernel, shape (n_point N, input_dim)
        :returns: kernel mean at location x2, shape (1, N)
        """
        lower_bounds = self.integral_bounds.lower_bounds
        upper_bounds = self.integral_bounds.upper_bounds
        erf_lo = erf(self._scaled_vector_diff(lower_bounds, x2))
        erf_up = erf(self._scaled_vector_diff(upper_bounds, x2))
        kernel_mean = self.variance * (self.lengthscale * np.sqrt(np.pi / 2.) * (erf_up - erf_lo)).prod(axis=1)

        return kernel_mean.reshape(1, -1)

    def qKq(self) -> float:
        """
        RBF kernel integrated over both arguments x1 and x2

        :returns: double integrated kernel
        """
        lower_bounds = self.integral_bounds.lower_bounds
        upper_bounds = self.integral_bounds.upper_bounds
        prefac = self.variance * (2. * self.lengthscale**2)**self.input_dim
        diff_bounds_scaled = self._scaled_vector_diff(upper_bounds, lower_bounds)
        exp_term = np.exp(-diff_bounds_scaled**2) - 1.
        erf_term = erf(diff_bounds_scaled) * diff_bounds_scaled * np.sqrt(np.pi)

        return float(prefac * (exp_term + erf_term).prod())

    def dqK_dx(self, x2: np.ndarray) -> np.ndarray:
        """
        gradient of the kernel mean (integrated in first argument) evaluated at x2
        :param x2: points at which to evaluate, shape (n_point N, input_dim)
        :return: the gradient with shape (input_dim, N)
        """
        lower_bounds = self.integral_bounds.lower_bounds
        upper_bounds = self.integral_bounds.upper_bounds
        exp_lo = np.exp(- self._scaled_vector_diff(x2, lower_bounds) ** 2)
        exp_up = np.exp(- self._scaled_vector_diff(x2, upper_bounds) ** 2)
        erf_lo = erf(self._scaled_vector_diff(lower_bounds, x2))
        erf_up = erf(self._scaled_vector_diff(upper_bounds, x2))

        fraction = ((exp_lo - exp_up) / (self.lengthscale * np.sqrt(np.pi / 2.) * (erf_up - erf_lo))).T

        return self.qK(x2) * fraction


class QuadratureRBFIsoGaussMeasure(QuadratureRBF):
    """
    Augments an RBF kernel with integrability

    Note that each standard kernel goes with a corresponding quadrature kernel, in this case standard rbf kernel.
    """

    def __init__(self, rbf_kernel: IRBF, measure: IsotropicGaussianMeasure, variable_names: str='') -> None:
        """
        :param rbf_kernel: standard emukit rbf-kernel
        :param measure: a Gaussian measure
        :param variable_names: the (variable) name(s) of the integral
        """
        super().__init__(rbf_kernel=rbf_kernel, integral_bounds=None, measure=measure, variable_names=variable_names)

    def qK(self, x2: np.ndarray, scale_factor: float = 1.) -> np.ndarray:
        """
        RBF kernel with the first component integrated out aka kernel mean

        :param x2: remaining argument of the once integrated kernel, shape (n_point N, input_dim)
        :param scale_factor: scales the lengthscale of the RBF kernel with the multiplicative factor.
        :returns: kernel mean at location x2, shape (1, N)
        """
        lengthscale = scale_factor * self.lengthscale
        det_factor = (self.measure.variance / lengthscale ** 2 + 1) ** (self.input_dim / 2)
        scale = np.sqrt(lengthscale ** 2 + self.measure.variance)
        scaled_vector_diff = self._scaled_vector_diff(x2, self.measure.mean, scale)
        kernel_mean = (self.variance / det_factor) * np.exp(- np.sum(scaled_vector_diff ** 2, axis=1))
        return kernel_mean.reshape(1, -1)

    def qKq(self) -> float:
        """
        RBF kernel integrated over both arguments x1 and x2

        :returns: double integrated kernel
        """
        factor = (2 * self.measure.variance / self.lengthscale ** 2 + 1) ** (self.input_dim / 2)
        result = self.variance / factor
        return float(result)

    def dqK_dx(self, x2: np.ndarray) -> np.ndarray:
        """
        gradient of the kernel mean (integrated in first argument) evaluated at x2

        :param x2: points at which to evaluate, shape (n_point N, input_dim)
        :return: the gradient with shape (input_dim, N)
        """
        qK_x = self.qK(x2)
        factor = 1. / (self.lengthscale ** 2 + self.measure.variance)
        return - (qK_x * factor) * (x2 - self.measure.mean).T


class QuadratureRBFUniformMeasure(QuadratureRBF):
    """
    And RBF kernel with integrability over a uniform measure. Can be used with finite as well as infinite integral
    bounds.

    Note that each standard kernel goes with a corresponding quadrature kernel, in this case standard rbf kernel.
    """

    def __init__(self, rbf_kernel: IRBF, integral_bounds: Optional[List[Tuple[float, float]]],
<<<<<<< HEAD
                 measure=UniformMeasure, variable_names: str=''):
=======
                 measure: UniformMeasure, variable_names: str=''):
>>>>>>> 1ce0fb37
        """
        :param rbf_kernel: standard emukit rbf-kernel
        :param integral_bounds: defines the domain of the integral. List of D tuples, where D is the dimensionality
        of the integral and the tuples contain the lower and upper bounds of the integral
        i.e., [(lb_1, ub_1), (lb_2, ub_2), ..., (lb_D, ub_D)]. None means infinite bounds.
        :param measure: A D-dimensional uniform measure
        :param variable_names: the (variable) name(s) of the integral
        """
        super().__init__(rbf_kernel=rbf_kernel, integral_bounds=integral_bounds, measure=measure,
                         variable_names=variable_names)

        # construct bounds that are used in the computation of the kernel integrals. The lower bounds are the max of
        # the lower bounds of integral and measure. The upper bounds are the min of the upper bounds of integral and
        # measure, i.e., the resulting bounds are the overlap over the integral bounds and the measure bounds.
        if integral_bounds is None:
            bounds = measure.get_box()
        else:
            bounds = [(max(ib[0], mb[0]), min(ib[1], mb[1])) for (ib, mb) in zip(integral_bounds, measure.get_box())]

        # checks if lower bounds are smaller than upper bounds.
        for (lb_d, ub_d) in bounds:
            if lb_d >= ub_d:
                raise ValueError("Upper bound of relevant integration domain must be larger than lower bound. Found a "
                                 "pair containing ({}, {}).".format(lb_d, ub_d))
        self._bounds_list_for_kernel_integrals = bounds
        self.reasonable_box_bounds = BoxBounds(name=variable_names, bounds=bounds)

    def qK(self, x2: np.ndarray) -> np.ndarray:
        """
<<<<<<< HEAD
        RBF kernel with the first component integrated out aka. kernel mean
=======
        RBF kernel with the first component integrated out aka kernel mean
>>>>>>> 1ce0fb37

        :param x2: remaining argument of the once integrated kernel, shape (n_point N, input_dim)
        :returns: kernel mean at location x2, shape (1, N)
        """
        lower_bounds = np.array([b[0] for b in self._bounds_list_for_kernel_integrals])
        upper_bounds = np.array([b[1] for b in self._bounds_list_for_kernel_integrals])
        erf_lo = erf(self._scaled_vector_diff(lower_bounds, x2))
        erf_up = erf(self._scaled_vector_diff(upper_bounds, x2))
        kernel_mean = self.variance * (self.lengthscale * np.sqrt(np.pi / 2.) * (erf_up - erf_lo)).prod(axis=1)

        return kernel_mean.reshape(1, -1) * self.measure.density

<<<<<<< HEAD
    def qKq(self) -> np.float:
=======
    def qKq(self) -> float:
>>>>>>> 1ce0fb37
        """
        RBF kernel integrated over both arguments x1 and x2

        :returns: double integrated kernel
        """
        lower_bounds = np.array([b[0] for b in self._bounds_list_for_kernel_integrals])
        upper_bounds = np.array([b[1] for b in self._bounds_list_for_kernel_integrals])
        prefac = self.variance * (2. * self.lengthscale**2)**self.input_dim
        diff_bounds_scaled = self._scaled_vector_diff(upper_bounds, lower_bounds)
        exp_term = np.exp(-diff_bounds_scaled**2) - 1.
        erf_term = erf(diff_bounds_scaled) * diff_bounds_scaled * np.sqrt(np.pi)

        return float(prefac * (exp_term + erf_term).prod()) * self.measure.density ** 2

    def dqK_dx(self, x2: np.ndarray) -> np.ndarray:
        """
        gradient of the kernel mean (integrated in first argument) evaluated at x2
        :param x2: points at which to evaluate, shape (n_point N, input_dim)
        :return: the gradient with shape (input_dim, N)
        """
        lower_bounds = np.array([b[0] for b in self._bounds_list_for_kernel_integrals])
        upper_bounds = np.array([b[1] for b in self._bounds_list_for_kernel_integrals])
        exp_lo = np.exp(- self._scaled_vector_diff(x2, lower_bounds) ** 2)
        exp_up = np.exp(- self._scaled_vector_diff(x2, upper_bounds) ** 2)
        erf_lo = erf(self._scaled_vector_diff(lower_bounds, x2))
        erf_up = erf(self._scaled_vector_diff(upper_bounds, x2))

        fraction = ((exp_lo - exp_up) / (self.lengthscale * np.sqrt(np.pi / 2.) * (erf_up - erf_lo))).T

        return self.qK(x2) * fraction<|MERGE_RESOLUTION|>--- conflicted
+++ resolved
@@ -232,11 +232,7 @@
     """
 
     def __init__(self, rbf_kernel: IRBF, integral_bounds: Optional[List[Tuple[float, float]]],
-<<<<<<< HEAD
-                 measure=UniformMeasure, variable_names: str=''):
-=======
                  measure: UniformMeasure, variable_names: str=''):
->>>>>>> 1ce0fb37
         """
         :param rbf_kernel: standard emukit rbf-kernel
         :param integral_bounds: defines the domain of the integral. List of D tuples, where D is the dimensionality
@@ -266,11 +262,7 @@
 
     def qK(self, x2: np.ndarray) -> np.ndarray:
         """
-<<<<<<< HEAD
-        RBF kernel with the first component integrated out aka. kernel mean
-=======
         RBF kernel with the first component integrated out aka kernel mean
->>>>>>> 1ce0fb37
 
         :param x2: remaining argument of the once integrated kernel, shape (n_point N, input_dim)
         :returns: kernel mean at location x2, shape (1, N)
@@ -283,11 +275,7 @@
 
         return kernel_mean.reshape(1, -1) * self.measure.density
 
-<<<<<<< HEAD
-    def qKq(self) -> np.float:
-=======
     def qKq(self) -> float:
->>>>>>> 1ce0fb37
         """
         RBF kernel integrated over both arguments x1 and x2
 
