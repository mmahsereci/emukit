# Copyright 2018 Amazon.com, Inc. or its affiliates. All Rights Reserved.
# SPDX-License-Identifier: Apache-2.0


<<<<<<< HEAD
from typing import Union
=======
>>>>>>> 8a24f569

from ...core.loop.loop_state import create_loop_state
from ...core.loop import OuterLoop, SequentialPointCalculator, FixedIntervalUpdater, ModelUpdater
from ...core.optimization import AcquisitionOptimizerBase
from ...core.optimization import GradientAcquisitionOptimizer
from ...core.parameter_space import ParameterSpace
from ...core.acquisition import Acquisition
from ...quadrature.methods import VanillaBayesianQuadrature, WSABIL, WSABIM
from ...quadrature.acquisitions import IntegralVarianceReduction


class VanillaBayesianQuadratureLoop(OuterLoop):
    def __init__(self, model: VanillaBayesianQuadrature, acquisition: Acquisition = None,
                 model_updater: ModelUpdater = None, acquisition_optimizer: AcquisitionOptimizerBase = None):
        """
        The loop for vanilla Bayesian Quadrature

        :param model: the vanilla Bayesian quadrature method
        :param acquisition: The acquisition function that is used to collect new points.
        default, IntegralVarianceReduction
        :param model_updater: Defines how and when the quadrature model is updated if new data arrives.
                              Defaults to updating hyper-parameters every iteration.
        :param acquisition_optimizer: Optimizer selecting next evaluation points by maximizing acquisition.
                                      Gradient based optimizer is used if None. Defaults to None.
        """

        if acquisition is None:
            acquisition = IntegralVarianceReduction(model)

        if model_updater is None:
            model_updater = FixedIntervalUpdater(model, 1)

        space = ParameterSpace(model.integral_bounds.convert_to_list_of_continuous_parameters())
        if acquisition_optimizer is None:
            acquisition_optimizer = GradientAcquisitionOptimizer(space)
        candidate_point_calculator = SequentialPointCalculator(acquisition, acquisition_optimizer)
        loop_state = create_loop_state(model.X, model.Y)

        super().__init__(candidate_point_calculator, model_updater, loop_state)

        self.model = model


class WsabiQuadratureLoop(OuterLoop):
    def __init__(self, model: Union[WSABIM, WSABIL], acquisition: Acquisition = None,
                 model_updater: ModelUpdater = None):
        """
        The loop for vanilla Bayesian Quadrature

        :param model: the vanilla Bayesian quadrature method
        :param acquisition: The acquisition function that is be used to collect new points.
        default, IntegralVarianceReduction
        :param model_updater: Defines how and when the quadrature model is updated if new data arrives.
                              Defaults to updating hyper-parameters every iteration.
        """

        if acquisition is None:
            # Todo: change this to wsabi acquisition
            acquisition = IntegralVarianceReduction(model)

        if model_updater is None:
            model_updater = FixedIntervalUpdater(model, 1)

        space = ParameterSpace(model.integral_bounds.convert_to_list_of_continuous_parameters())
        acquisition_optimizer = AcquisitionOptimizer(space)
        candidate_point_calculator = SequentialPointCalculator(acquisition, acquisition_optimizer)
        loop_state = create_loop_state(model.X, model.Y)

        super().__init__(candidate_point_calculator, model_updater, loop_state)

        self.model = model<|MERGE_RESOLUTION|>--- conflicted
+++ resolved
@@ -2,10 +2,7 @@
 # SPDX-License-Identifier: Apache-2.0
 
 
-<<<<<<< HEAD
 from typing import Union
-=======
->>>>>>> 8a24f569
 
 from ...core.loop.loop_state import create_loop_state
 from ...core.loop import OuterLoop, SequentialPointCalculator, FixedIntervalUpdater, ModelUpdater
@@ -70,7 +67,7 @@
             model_updater = FixedIntervalUpdater(model, 1)
 
         space = ParameterSpace(model.integral_bounds.convert_to_list_of_continuous_parameters())
-        acquisition_optimizer = AcquisitionOptimizer(space)
+        acquisition_optimizer = GradientAcquisitionOptimizer(space)
         candidate_point_calculator = SequentialPointCalculator(acquisition, acquisition_optimizer)
         loop_state = create_loop_state(model.X, model.Y)
 
