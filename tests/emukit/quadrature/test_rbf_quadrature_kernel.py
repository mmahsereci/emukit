--- conflicted
+++ resolved
@@ -7,13 +7,8 @@
 import pytest
 
 from emukit.model_wrappers.gpy_quadrature_wrappers import RBFGPy
-<<<<<<< HEAD
 from emukit.quadrature.kernels import QuadratureRBFLebesgueMeasure, QuadratureRBFIsoGaussMeasure, QuadratureRBFUniformMeasure
 from emukit.quadrature.kernels.integration_measures import IsotropicGaussianMeasure, UniformMeasure
-=======
-from emukit.quadrature.kernels import QuadratureRBFLebesgueMeasure, QuadratureRBFIsoGaussMeasure
-from emukit.quadrature.kernels.integration_measures import IsotropicGaussianMeasure
->>>>>>> fc385f08
 
 
 @pytest.fixture
@@ -48,7 +43,6 @@
     return emukit_qrbf, x1, x2, M1, M2, D
 
 
-<<<<<<< HEAD
 @pytest.fixture
 def qrbf_uniform_measure():
     x1 = np.array([[-1, 1], [0, 0], [-2, 0.1]])
@@ -67,53 +61,6 @@
     return emukit_qrbf, x1, x2, M1, M2, D
 
 
-def test_rbf_qkernel_uniform_measure_shapes(qrbf_uniform_measure):
-    emukit_qrbf, x1, x2, M1, M2, D = qrbf_uniform_measure
-=======
-def test_rbf_qkernel_lebesgue_shapes(qrbf_lebesgue_measure):
-    emukit_qrbf, x1, x2, M1, M2, D = qrbf_lebesgue_measure
->>>>>>> fc385f08
-
-    # kernel shapes
-    assert emukit_qrbf.K(x1, x2).shape == (M1, M2)
-    assert emukit_qrbf.qK(x2).shape == (1, M2)
-    assert emukit_qrbf.Kq(x1).shape == (M1, 1)
-    assert isinstance(emukit_qrbf.qKq(), float)
-
-    # gradient shapes
-    assert emukit_qrbf.dKq_dx(x1).shape == (M1, D)
-    assert emukit_qrbf.dqK_dx(x2).shape == (D, M2)
-
-
-<<<<<<< HEAD
-def test_rbf_qkernel_uniform_measure_qK(qrbf_uniform_measure):
-    emukit_qrbf, _, x2, _, _, _ = qrbf_uniform_measure
-    # to check the integral, we check if it lies in some confidence interval.
-    # these intervals were computed as follows: the kernel emukit_qrbf.K was integrated in the first argument by
-    # simple random sampling with 1e6 samples. This was done 100 times. The intervals show mean\pm 3 std of the 100
-    # integrals obtained by sampling. There might be a very small chance the true integrals lies outside the specified
-    # intervals.
-    intervals = np.array([[3.047326312081091, 3.076162828036314],
-                          [5.114069393071916, 5.144207478013706],
-                          [0.9879234032609836, 1.0000191615928034],
-                          [0.07073863074148745, 0.07217298756057355]])
-
-    qK = emukit_qrbf.qK(x2)[0, :]
-    for i in range(4):
-        assert intervals[i, 0] < qK[i] < intervals[i, 1]
-
-
-def test_qkernel_uniform_measure_qKq(qrbf_uniform_measure):
-    emukit_qrbf = qrbf_uniform_measure[0]
-    # interval was computed as in test_rbf_qkernel_no_measure_qK
-    interval = [71.95519933967581, 72.05007241434173]
-
-    qKq = emukit_qrbf.qKq()
-    assert interval[0] < qKq < interval[1]
-
-# Todo: test box for optimizer for uniform measure
-# Todo: test one uniform qrbf like all the other kernels, too. Need to add this to the sampler script
-
 def test_rbf_qkernel_lebesgue_shapes(qrbf_lebesgue_measure):
     emukit_qrbf, x1, x2, M1, M2, D = qrbf_lebesgue_measure
 
@@ -128,8 +75,6 @@
     assert emukit_qrbf.dqK_dx(x2).shape == (D, M2)
 
 
-=======
->>>>>>> fc385f08
 def test_rbf_qkernel_lebesgue_qK(qrbf_lebesgue_measure):
     emukit_qrbf, _, x2, _, _, _ = qrbf_lebesgue_measure
     # to check the integral, we check if it lies in some confidence interval.
@@ -193,4 +138,38 @@
     interval = [0.19975038300858916, 0.20025772185633567]
 
     qKq = emukit_qrbf.qKq()
+    assert interval[0] < qKq < interval[1]
+
+
+# Todo: test box for optimizer for uniform measure
+# Todo: test one uniform qrbf like all the other kernels, too. Need to add this to the sampler script
+
+def test_rbf_qkernel_uniform_measure_shapes(qrbf_uniform_measure):
+    emukit_qrbf, x1, x2, M1, M2, D = qrbf_uniform_measure
+    # Todo: finish this
+
+
+def test_rbf_qkernel_uniform_measure_qK(qrbf_uniform_measure):
+    emukit_qrbf, _, x2, _, _, _ = qrbf_uniform_measure
+    # to check the integral, we check if it lies in some confidence interval.
+    # these intervals were computed as follows: the kernel emukit_qrbf.K was integrated in the first argument by
+    # simple random sampling with 1e6 samples. This was done 100 times. The intervals show mean\pm 3 std of the 100
+    # integrals obtained by sampling. There might be a very small chance the true integrals lies outside the specified
+    # intervals.
+    intervals = np.array([[3.047326312081091, 3.076162828036314],
+                          [5.114069393071916, 5.144207478013706],
+                          [0.9879234032609836, 1.0000191615928034],
+                          [0.07073863074148745, 0.07217298756057355]])
+
+    qK = emukit_qrbf.qK(x2)[0, :]
+    for i in range(4):
+        assert intervals[i, 0] < qK[i] < intervals[i, 1]
+
+
+def test_qkernel_uniform_measure_qKq(qrbf_uniform_measure):
+    emukit_qrbf = qrbf_uniform_measure[0]
+    # interval was computed as in test_rbf_qkernel_no_measure_qK
+    interval = [71.95519933967581, 72.05007241434173]
+
+    qKq = emukit_qrbf.qKq()
     assert interval[0] < qKq < interval[1]